--- conflicted
+++ resolved
@@ -78,16 +78,12 @@
             name: *const c_char,
         ) -> extern "system" fn() -> () {
             let entry = ash_molten::load();
-<<<<<<< HEAD
             let ptr = unsafe { entry.get_instance_proc_addr(std::mem::transmute(instance), name) };
             if let Some(ptr) = ptr {
                 unsafe { std::mem::transmute(ptr) }
             } else {
                 std::ptr::null()
             }
-=======
-            unsafe { entry.get_instance_proc_addr(std::mem::transmute(instance), name) }
->>>>>>> 5a31fc14
         }
     }
 }
